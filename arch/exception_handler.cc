/* exception_handler.cc
   Jeremy Barnes, 26 February 2008
   Copyright (c) 2009 Jeremy Barnes.  All rights reserved.

*/

#include <cxxabi.h>
#include <fstream>

#include "jml/compiler/compiler.h"
#include "jml/utils/environment.h"

#include "backtrace.h"
#include "demangle.h"
#include "exception.h"
#include "exception_hook.h"
#include "format.h"
#include "threads.h"


using namespace std;


namespace ML {

void (*exception_tracer) (void *, const std::type_info *) JML_WEAK_FN = 0;

Env_Option<bool> TRACE_EXCEPTIONS("JML_TRACE_EXCEPTIONS", true);

__thread bool trace_exceptions = false;
__thread bool trace_exceptions_initialized = false;

void set_default_trace_exceptions(bool val)
{
    TRACE_EXCEPTIONS.set(val);
}

bool get_default_trace_exceptions()
{
    return TRACE_EXCEPTIONS;
}

void set_trace_exceptions(bool trace)
{
    //cerr << "set_trace_exceptions to " << trace << " at " << &trace_exceptions
    //     << endl;
    trace_exceptions = trace;
    trace_exceptions_initialized = true;
}

bool get_trace_exceptions()
{
    if (!trace_exceptions_initialized) {
        //cerr << "trace_exceptions initialized to = "
        //     << trace_exceptions << " at " << &trace_exceptions << endl;
        set_trace_exceptions(TRACE_EXCEPTIONS);
        trace_exceptions_initialized = true;
    }
    
    //cerr << "get_trace_exceptions returned " << trace_exceptions
    //     << " at " << &trace_exceptions << endl;

    return trace_exceptions;
}


static const std::exception *
to_std_exception(void* object, const std::type_info * tinfo)
{
    /* Check if its a class.  If not, we can't see if it's a std::exception.
       The abi::__class_type_info is the base class of all types of type
       info for types that are classes (of which std::exception is one).
    */
    const abi::__class_type_info * ctinfo
        = dynamic_cast<const abi::__class_type_info *>(tinfo);

    if (!ctinfo) return 0;

    /* The thing thrown was an object.  Now, check if it is derived from
    std::exception. */
    const std::type_info * etinfo = &typeid(std::exception);

    /* See if the exception could catch this.  This is the mechanism
    used internally by the compiler in catch {} blocks to see if
    the exception matches the catch type.

    In the case of success, the object will be adjusted to point to
    the start of the std::exception object.
    */
    void * obj_ptr = object;
    bool can_catch = etinfo->__do_catch(tinfo, &obj_ptr, 0);

    if (!can_catch) return 0;

    /* obj_ptr points to a std::exception; extract it and get the
    exception message.
    */
    return (const std::exception *)obj_ptr;
}

/** We install this handler for when an exception is thrown. */

void trace_exception(void * object, const std::type_info * tinfo)
{
    //cerr << "trace_exception: trace_exceptions = " << get_trace_exceptions()
    //     << " at " << &trace_exceptions << endl;

    if (!get_trace_exceptions()) return;

    const std::exception * exc = to_std_exception(object, tinfo);

    // We don't want these exceptions to be printed out.
    if (dynamic_cast<const ML::SilentException *>(exc)) return;

    /* avoid allocations when std::bad_alloc is thrown */
    bool noAlloc = dynamic_cast<const std::bad_alloc *>(exc);

    size_t bufferSize(1024*1024);
    char buffer[bufferSize];
    char datetime[128];
    size_t totalWritten(0), written, remaining(bufferSize);
<<<<<<< HEAD

    time_t now;
    time(&now);
    strftime(datetime, sizeof(datetime), "%F %H:%M:%S", localtime(&now));

    char * demangled = (noAlloc
                        ? "std::bad_alloc"
                        : demangle(tinfo->name()));
    char * demangled = demangle(tinfo->name());
=======

    time_t now;
    time(&now);
    strftime(datetime, sizeof(datetime), "%FT%H:%M:%S", localtime(&now));

    char * demangled = (noAlloc
                        ? (char *) "std::bad_alloc"
                        : demangle(tinfo->name()));
>>>>>>> f13bff6d
    auto pid = getpid();
    auto tid = gettid();

    written = ::snprintf(buffer, remaining,
                         "\n"
                         "--------------------------[Exception thrown]"
                         "---------------------------\n"
                         "time:   %s\n"
                         "type:   %s\n"
                         "pid:    %d; tid: %d\n",
                         datetime, demangled, pid, tid);
    if (noAlloc)
        free(demangled);
    if (written >= remaining) {
        goto end;
    }
    totalWritten += written;
    remaining -= written;

    if (exc) {
        written = snprintf(buffer + totalWritten, remaining,
                           "what:   %s\n", exc->what());
        if (written >= remaining) {
            goto end;
        }
        totalWritten += written;
        remaining -= written;
    }
<<<<<<< HEAD

    if (noAlloc) {
        goto end;
    }

    written = snprintf(buffer + totalWritten, remaining, "stack:\n");
    if (written >= remaining) {
        goto end;
    }
    totalWritten += written;
    remaining -= written;

    written = backtrace(buffer + totalWritten, remaining, 3);
=======

    if (noAlloc) {
        goto end;
    }

    written = snprintf(buffer + totalWritten, remaining, "stack:\n");
>>>>>>> f13bff6d
    if (written >= remaining) {
        goto end;
    }
    totalWritten += written;
<<<<<<< HEAD

end:
    ::fprintf(stderr, "%s\n", buffer);
=======
    remaining -= written;

    written = backtrace(buffer + totalWritten, remaining, 3);
    if (written >= remaining) {
        goto end;
    }
    totalWritten += written;

    if (totalWritten < bufferSize - 1) {
        strcpy(buffer + totalWritten, "\n");
    }

end:
    cerr << buffer;
>>>>>>> f13bff6d

    char const * reports = getenv("ENABLE_EXCEPTION_REPORTS");
    if (!noAlloc && reports) {
        std::string path = ML::format("%s/exception-report-%s-%d-%d.log",
                                      reports, datetime, pid, tid);

        std::ofstream file(path, std::ios_base::app);
        if(file) {
            file << getenv("_") << endl;
            backtrace(file, 3);
            file.close();
        }
    }
}

namespace {
struct Install_Handler {
    Install_Handler()
    {
        //cerr << "installing exception tracer" << endl;
        exception_tracer = trace_exception;
    }
    ~Install_Handler()
    {
        if (exception_tracer == trace_exception)
            exception_tracer = 0;
    }
} install_handler;

} // file scope

} // namespace ML<|MERGE_RESOLUTION|>--- conflicted
+++ resolved
@@ -119,17 +119,6 @@
     char buffer[bufferSize];
     char datetime[128];
     size_t totalWritten(0), written, remaining(bufferSize);
-<<<<<<< HEAD
-
-    time_t now;
-    time(&now);
-    strftime(datetime, sizeof(datetime), "%F %H:%M:%S", localtime(&now));
-
-    char * demangled = (noAlloc
-                        ? "std::bad_alloc"
-                        : demangle(tinfo->name()));
-    char * demangled = demangle(tinfo->name());
-=======
 
     time_t now;
     time(&now);
@@ -138,7 +127,6 @@
     char * demangled = (noAlloc
                         ? (char *) "std::bad_alloc"
                         : demangle(tinfo->name()));
->>>>>>> f13bff6d
     auto pid = getpid();
     auto tid = gettid();
 
@@ -167,7 +155,6 @@
         totalWritten += written;
         remaining -= written;
     }
-<<<<<<< HEAD
 
     if (noAlloc) {
         goto end;
@@ -181,26 +168,6 @@
     remaining -= written;
 
     written = backtrace(buffer + totalWritten, remaining, 3);
-=======
-
-    if (noAlloc) {
-        goto end;
-    }
-
-    written = snprintf(buffer + totalWritten, remaining, "stack:\n");
->>>>>>> f13bff6d
-    if (written >= remaining) {
-        goto end;
-    }
-    totalWritten += written;
-<<<<<<< HEAD
-
-end:
-    ::fprintf(stderr, "%s\n", buffer);
-=======
-    remaining -= written;
-
-    written = backtrace(buffer + totalWritten, remaining, 3);
     if (written >= remaining) {
         goto end;
     }
@@ -212,7 +179,6 @@
 
 end:
     cerr << buffer;
->>>>>>> f13bff6d
 
     char const * reports = getenv("ENABLE_EXCEPTION_REPORTS");
     if (!noAlloc && reports) {
